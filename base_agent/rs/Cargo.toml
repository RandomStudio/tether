[package]
name = "tether-agent"
description = "Standardised use of MQTT and MessagePack for inter-process communication"
<<<<<<< HEAD
version = "0.7.0"
=======
version = "0.6.0"
>>>>>>> 7f8a92e0
edition = "2021"
license = "MIT"
repository = "https://github.com/RandomStudio/tether"

# See more keys and their definitions at https://doc.rust-lang.org/cargo/reference/manifest.html

[dependencies]
paho-mqtt = { version = "0.12.1", default-features=false, features=["bundled"] }
serde = { version = "1.0", features = ["derive"] }
serde_json = "1.0.91"
rmp-serde = "1.1.1"
log = "0.4.17"
env_logger = "0.7"<|MERGE_RESOLUTION|>--- conflicted
+++ resolved
@@ -1,11 +1,7 @@
 [package]
 name = "tether-agent"
 description = "Standardised use of MQTT and MessagePack for inter-process communication"
-<<<<<<< HEAD
-version = "0.7.0"
-=======
-version = "0.6.0"
->>>>>>> 7f8a92e0
+version = "0.7.1"
 edition = "2021"
 license = "MIT"
 repository = "https://github.com/RandomStudio/tether"
