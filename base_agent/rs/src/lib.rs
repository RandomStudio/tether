use log::{debug, error, info, warn};
use mqtt::{server_response, Client, Message, MessageBuilder, Receiver};
pub use paho_mqtt as mqtt;
use rmp_serde::to_vec_named;
use serde::{Deserialize, Serialize};
use std::time::Duration;

const TIMEOUT_SECONDS: u64 = 10;

#[derive(Debug, Clone)]
struct PlugOptionsCommon {
    pub name: String,
    pub topic: Option<String>,
    pub qos: Option<i32>,
}

impl PlugOptionsCommon {
    fn new(name: &str) -> Self {
        PlugOptionsCommon {
            name: name.into(),
            topic: None,
            qos: None,
        }
    }
}

#[derive(Serialize, Deserialize, Debug)]
pub struct PlugDefinitionCommon {
    pub name: String,
    pub topic: String,
    pub qos: i32,
}

pub struct InputPlugOptions {
    common: PlugOptionsCommon,
}

pub struct OutputPlugOptions {
    common: PlugOptionsCommon,
    retain: Option<bool>,
}

/// This is the definition of an Input or Output Plug
/// You should never use this directly; call build()
/// to get a usable Plug
pub enum PlugOptionsBuilder {
    InputPlugOptions(InputPlugOptions),
    OutputPlugOptions(OutputPlugOptions),
}

#[derive(Serialize, Deserialize, Debug)]
pub struct InputPlugDefinition {
    common: PlugDefinitionCommon,
}

#[derive(Serialize, Deserialize, Debug)]
pub struct OutputPlugDefinition {
    common: PlugDefinitionCommon,
    retain: bool,
}

#[derive(Serialize, Deserialize, Debug)]
pub enum PlugDefinition {
    InputPlugDefinition(InputPlugDefinition),
    OutputPlugDefinition(OutputPlugDefinition),
}

impl PlugDefinition {
    pub fn common(&self) -> &PlugDefinitionCommon {
        match self {
            PlugDefinition::InputPlugDefinition(plug) => &plug.common,
            PlugDefinition::OutputPlugDefinition(plug) => &plug.common,
        }
    }

    pub fn common_mut(&mut self) -> &mut PlugDefinitionCommon {
        match self {
            PlugDefinition::InputPlugDefinition(plug) => &mut plug.common,
            PlugDefinition::OutputPlugDefinition(plug) => &mut plug.common,
        }
    }

    pub fn name(&self) -> &str {
        &self.common().name
    }

    pub fn topic(&self) -> &str {
        &self.common().topic
    }
}

impl PlugOptionsBuilder {
    fn common(&mut self) -> &mut PlugOptionsCommon {
        match self {
            PlugOptionsBuilder::InputPlugOptions(plug) => &mut plug.common,
            PlugOptionsBuilder::OutputPlugOptions(plug) => &mut plug.common,
        }
    }

    pub fn create_input(name: &str) -> PlugOptionsBuilder {
        PlugOptionsBuilder::InputPlugOptions(InputPlugOptions {
            common: PlugOptionsCommon::new(name),
        })
    }

    pub fn create_output(name: &str) -> PlugOptionsBuilder {
        PlugOptionsBuilder::OutputPlugOptions(OutputPlugOptions {
            common: PlugOptionsCommon::new(name),
            retain: Some(false),
        })
    }

    pub fn qos(mut self, qos: i32) -> Self {
        self.common().qos = Some(qos);
        self
    }

    pub fn topic(mut self, override_topic: &str) -> Self {
        self.common().topic = Some(override_topic.into());
        self
    }

    pub fn retain(self, should_retain: bool) -> Self {
        match self {
            Self::InputPlugOptions(_) => {
                panic!("Cannot set retain flag on Input Plug / subscription")
            }
            Self::OutputPlugOptions(plug) => {
                PlugOptionsBuilder::OutputPlugOptions(OutputPlugOptions {
                    common: plug.common,
                    retain: Some(should_retain),
                })
            }
        }
    }

    pub fn build(self, tether_agent: &TetherAgent) -> anyhow::Result<PlugDefinition> {
        match self {
            Self::InputPlugOptions(plug) => {
                let final_topic = plug
                    .common
                    .topic
                    .unwrap_or(default_subscribe_topic(&plug.common.name));
                let final_qos = plug.common.qos.unwrap_or(1);
                debug!(
                    "Attempt to subscribe for plug named {} ...",
                    plug.common.name
                );
                match tether_agent.client.subscribe(&final_topic, final_qos) {
                    Ok(res) => {
                        debug!("This topic was fine: --{final_topic}--");
                        debug!("Server respond OK for subscribe: {res:?}");
                        Ok(PlugDefinition::InputPlugDefinition(InputPlugDefinition {
                            common: PlugDefinitionCommon {
                                name: plug.common.name,
                                topic: final_topic,
                                qos: final_qos,
                            },
                        }))
                    }
                    Err(e) => Err(e.into()),
                }
            }
            Self::OutputPlugOptions(plug) => {
                let final_topic = plug.common.topic.unwrap_or(build_topic(
                    &tether_agent.role,
                    &tether_agent.id,
                    &plug.common.name,
                ));
                let final_qos = plug.common.qos.unwrap_or(1);
                // TODO: check valid topic before assuming OK?
                Ok(PlugDefinition::OutputPlugDefinition(OutputPlugDefinition {
                    common: PlugDefinitionCommon {
                        name: plug.common.name,
                        topic: final_topic,
                        qos: final_qos,
                    },
                    retain: plug.retain.unwrap_or(false),
                }))
            }
        }
    }
}

pub struct TetherAgent {
    role: String,
    id: String,
    client: Client,
    broker_uri: String,
    receiver: Receiver<Option<Message>>,
}

#[derive(Clone)]
pub struct TetherAgentOptionsBuilder {
    role: String,
    id: Option<String>,
    host: Option<String>,
    port: Option<u16>,
    username: Option<String>,
    password: Option<String>,
    auto_connect: bool,
}

impl TetherAgentOptionsBuilder {
    /// Initialise Tether Options struct with default options; call other methods to customise.
    /// Call `build()` to get the actual TetherAgent instance (and connect automatically, by default)
    pub fn new(role: &str) -> Self {
        TetherAgentOptionsBuilder {
            role: String::from(role),
            id: None,
            host: None,
            port: None,
            username: None,
            password: None,
            auto_connect: true,
        }
    }

    pub fn id(mut self, id: &str) -> Self {
        self.id = Some(id.into());
        self
    }

    pub fn host(mut self, host: &str) -> Self {
        self.host = Some(host.into());
        self
    }

    pub fn port(mut self, port: u16) -> Self {
        self.port = Some(port);
        self
    }

    pub fn username(mut self, username: &str) -> Self {
        self.username = Some(username.into());
        self
    }

    pub fn password(mut self, password: &str) -> Self {
        self.password = Some(password.into());
        self
    }

    pub fn auto_connect(mut self, should_auto_connect: bool) -> Self {
        self.auto_connect = should_auto_connect;
        self
    }

    pub fn build(self) -> anyhow::Result<TetherAgent> {
        let broker_host = self.host.clone().unwrap_or("localhost".into());
        let broker_port = self.port.unwrap_or(1883);

        let broker_uri = format!("tcp://{broker_host}:{broker_port}");

        info!("Create connection for broker at {}", &broker_uri);

        let create_opts = mqtt::CreateOptionsBuilder::new()
            .server_uri(broker_uri.clone())
            .client_id("")
            .finalize();

        // Create the client connection
        let client = mqtt::Client::new(create_opts).unwrap();

        // Initialize the consumer before connecting
        let receiver = client.start_consuming();

        let agent = TetherAgent {
            role: self.role.clone(),
            id: self.id.clone().unwrap_or("any".into()),
            client,
            broker_uri,
            receiver,
        };

        if self.auto_connect {
            match agent.connect(&self) {
                Ok(()) => Ok(agent),
                Err(e) => Err(e.into()),
            }
        } else {
            warn!("Auto-connect disabled; you must call .connect explicitly");
            Ok(agent)
        }
    }
}

impl TetherAgent {
    pub fn is_connected(&self) -> bool {
        self.client.is_connected()
    }

    /// Returns the Agent Role and ID (group)
    pub fn description(&self) -> (&str, &str) {
        (&self.role, &self.id)
    }

    /// Return the URI (protocol, IP address, port, path) that
    /// was used to connect to the MQTT broker
    pub fn broker_uri(&self) -> &str {
        &self.broker_uri
    }

    pub fn set_role(&mut self, role: &str) {
        self.role = role.into();
    }

    pub fn set_id(&mut self, id: &str) {
        self.id = id.into();
    }

    pub fn connect(&self, options: &TetherAgentOptionsBuilder) -> Result<(), mqtt::Error> {
        let username = options.clone().username.unwrap_or("tether".into());
        let password = options.clone().password.unwrap_or("sp_ceB0ss!".into());
        let conn_opts = mqtt::ConnectOptionsBuilder::new()
            .user_name(username)
            .password(password)
            .connect_timeout(Duration::from_secs(TIMEOUT_SECONDS))
            .keep_alive_interval(Duration::from_secs(TIMEOUT_SECONDS))
            // .mqtt_version(mqtt::MQTT_VERSION_3_1_1)
            .clean_session(true)
            .finalize();

        // Make the connection to the broker
        info!("Connecting to the MQTT server...");

        match self.client.connect(conn_opts) {
            Ok(res) => {
                info!("Connected OK: {res:?}");
                Ok(())
            }
            Err(e) => {
                error!("Error connecting to the broker: {e:?}");
                // self.client.stop_consuming();
                // self.client.disconnect(None).expect("failed to disconnect");
                Err(e)
            }
        }
    }

    /// If a message is waiting return Plug Name, Message (String, Message)
    pub fn check_messages(&self) -> Option<(String, Message)> {
        if let Some(message) = self.receiver.try_iter().find_map(|m| m) {
            let topic = message.topic();
            if let Some(plug_name) = parse_plug_name(topic) {
                Some((String::from(plug_name), message))
            } else {
                None
            }
        } else {
            None
        }
    }

    /// Given a plug definition and a raw (u8 buffer) payload, generate a message
    /// on an appropriate topic and with the QOS specified in the Plug Definition
    pub fn publish(
        &self,
        plug_definition: &PlugDefinition,
        payload: Option<&[u8]>,
    ) -> anyhow::Result<()> {
        match plug_definition {
            PlugDefinition::InputPlugDefinition(_) => {
                panic!("You cannot publish using an Input Plug")
            }
            PlugDefinition::OutputPlugDefinition(definition) => {
                let PlugDefinitionCommon { topic, qos, .. } = &definition.common;
                let message = MessageBuilder::new()
                    .topic(topic)
                    .payload(payload.unwrap_or(&[]))
                    .retained(definition.retain)
                    .qos(*qos)
                    .finalize();
                if let Err(e) = self.client.publish(message) {
                    error!("Error publishing: {:?}", e);
                    Err(e.into())
                } else {
                    Ok(())
                }
            }
        }
    }

    /// Similar to `publish` but serializes the data automatically before sending
    pub fn encode_and_publish<T: Serialize>(
        &self,
        plug_definition: &PlugDefinition,
        data: T,
    ) -> anyhow::Result<()> {
        match to_vec_named(&data) {
            Ok(payload) => self.publish(plug_definition, Some(&payload)),
            Err(e) => {
                error!("Failed to encode: {e:?}");
                Err(e.into())
            }
        }
<<<<<<< HEAD
    }

    pub fn publish_raw(
        &self,
        topic: &str,
        payload: &[u8],
        qos: Option<i32>,
        retained: Option<bool>,
    ) -> anyhow::Result<()> {
        let message = MessageBuilder::new()
            .topic(topic)
            .payload(payload)
            .retained(retained.unwrap_or(false))
            .qos(qos.unwrap_or(1))
            .finalize();
        if let Err(e) = self.client.publish(message) {
            error!("Error publishing: {:?}", e);
            Err(e.into())
        } else {
            Ok(())
        }
=======
>>>>>>> e6051fb4
    }
}

pub fn parse_plug_name(topic: &str) -> Option<&str> {
    let parts: Vec<&str> = topic.split('/').collect();
    match parts.get(2) {
        Some(s) => Some(*s),
        None => None,
    }
}

pub fn parse_agent_id(topic: &str) -> Option<&str> {
    let parts: Vec<&str> = topic.split('/').collect();
    match parts.get(1) {
        Some(s) => Some(*s),
        None => None,
    }
}

pub fn parse_agent_role(topic: &str) -> Option<&str> {
    let parts: Vec<&str> = topic.split('/').collect();
    match parts.first() {
        Some(s) => Some(*s),
        None => None,
    }
}

pub fn build_topic(role: &str, id: &str, plug_name: &str) -> String {
    format!("{role}/{id}/{plug_name}")
}

pub fn default_subscribe_topic(plug_name: &str) -> String {
    format!("+/+/{plug_name}")
}<|MERGE_RESOLUTION|>--- conflicted
+++ resolved
@@ -394,7 +394,6 @@
                 Err(e.into())
             }
         }
-<<<<<<< HEAD
     }
 
     pub fn publish_raw(
@@ -416,8 +415,6 @@
         } else {
             Ok(())
         }
-=======
->>>>>>> e6051fb4
     }
 }
 
