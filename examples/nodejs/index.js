--- conflicted
+++ resolved
@@ -8,15 +8,15 @@
   Log: "log",
   Info: "info",
   Warn: "warn",
-  Error: "error"
+  Error: "error",
 });
 
 const log = (type, ...content) => {
   if (!Object.keys(LogType).includes(type)) {
     type = LogType.Log;
   }
-  console[type](`[${(new Date()).toLocaleString()}]`, ...content);
-}
+  console[type](`[${new Date().toLocaleString()}]`, ...content);
+};
 
 const MQTTConnect = async () => {
   log(LogType.Info, "Connecting to MQTT");
@@ -31,15 +31,22 @@
   const inputBrowser = await agent.createInput("browserData");
   inputBrowser.on("message", (topic, message) => {
     const decoded = decode(message);
-    log(LogType.Info, "Received message on plug level:", { topic, message, decoded });
+    log(LogType.Info, "Received message on plug level:", {
+      topic,
+      message,
+      decoded,
+    });
   });
 
   const inputMCU = await agent.createInput("mcuData");
   inputMCU.on("message", (topic, message) => {
     const decoded = decode(message);
-    log(LogType.Info, "Received message on plug level:", { topic, message, decoded });
+    log(LogType.Info, "Received message on plug level:", {
+      topic,
+      message,
+      decoded,
+    });
   });
-
 
   const [sender1, sender2] = await Promise.all([
     agent.createOutput("dummyData"),
@@ -67,12 +74,15 @@
     i++;
 
     sender1.publish(Buffer.from(encoded1));
-    log(LogType.Info, `Sent message on topic ${sender1.getDefinition().topic}:`, msg);
+    log(
+      LogType.Info,
+      `Sent message on topic ${sender1.getDefinition().topic}:`,
+      msg
+    );
 
     const msg2 = { hello: "boo!" };
     const encoded2 = encode(msg2);
     sender2.publish(Buffer.from(encoded2));
-<<<<<<< HEAD
 
     remaining--;
     if (remaining <= 0) {
@@ -82,10 +92,12 @@
         process.exit(0);
       });
     }
-=======
-    log(LogType.Info, `Sent message on topic ${sender2.getDefinition().topic}:`, msg2);
->>>>>>> 03811e9c
+    log(
+      LogType.Info,
+      `Sent message on topic ${sender2.getDefinition().topic}:`,
+      msg2
+    );
   }, 3000);
-}
+};
 
 MQTTConnect();